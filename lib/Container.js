var Docker = require('dockerode')
   , through2 = require('through2')
   , bunyan = require('bunyan')
   , Promise = require('bluebird')
   , TaskRunnerPlugins = require('./plugins/TaskRunner')
   ;

var AssetDownloader = require('./plugins/TaskRunner/AssetDownloader');

const ASSET_DIR = "/assets";
const SRC_DIR = "/src";

/**
 * Constructor for the container model.
 */
var Container = function(options) {
  this.create = this.create.bind(this);
  this.docker = new Docker(options.docker);
  this.build = options.build;
  this.jobConfig = options.jobConfig;
  this.log = options.log ? options.log.child({component: 'container'}) : bunyan.createLogger({name: 'container'});
  this.containerName = options.containerName || null;
  this.containerId = options.containerId || null;
  this.container = this.containerId ? this.docker.getContainer(this.containerId) : null;
  this.image = options.image;
  this.imageConfig = options.imageConfig;
  this.binds = options.binds || [];
  // Whether to attach to log output.
  this.attachLogs = options.attachLogs || false;
  this.assetsUrl = options.assetsUrl;
  this.authUrl = options.authUrl;
};

Container.prototype.buildSetupTasks = Promise.promisify(function(done) {
  var self = this;
  var config = this.jobConfig;

  var container = this;
  var build = this.build;
  var project = build.project;

  var tasks = [];

  // 1. Download the code
  var download_source = this._createDownloader(build, project);
  tasks.push(download_source);

  // 2. Download the assets
  if (config.assets && this.assetsUrl) {
    var ad = new AssetDownloader(container, {
      asset_server_url: this.assetsUrl,
      asset_bucket: (project.assets && project.assets.bucket) || project.id,
      assets: config.assets
    });
    tasks.push(ad);
  }

  done(null, tasks);
});

Container.prototype._createDownloader = function(build, project) {
  // map provider type to downloader class name
  var downloaders = {
    'github': 'GithubDownloader',
    'stash': 'StashDownloader',
<<<<<<< HEAD
    'bitbucket': "BitbucketDownloader",
  }
=======
  };
>>>>>>> 0e77ab45

  var provider_type = project.provider.type;
  var plugin = downloaders[provider_type];
  if (!plugin) {
    throw new Error('Download: unsupported provider type: ' + provider_type);
  }

  // dynamically require and instantiate a downloder
  var Downloader;
  try {
    Downloader = require(`./plugins/TaskRunner/${plugin}`);
  } catch (e) {
    var msg = `Download: failed to load supported downloader for provider ${provider_type}: ${e.message}`;
    this.log.error({err: e, plugin}, msg);
    throw new Error(msg);
  }

  return new Downloader(this, {build, project, auth_lookup_url: this.authUrl});
};

Container.prototype.buildUserTasks = Promise.promisify(function(done) {
  var self = this;
  var config = this.jobConfig;
  var tasks = [];

  var steps = config.steps || [];
  steps = Array.isArray(steps) ? steps : [steps];

  steps.forEach(function(step) {
    var plugin = step.plugin || 'Shell';

    if (self.provisionerPlugins[plugin]) {
      var task = new self.provisionerPlugins[plugin](self, step);
      tasks.push(task);
    }
  });

  done(null, tasks);
});

/**
 * First class Promise method.
 *
 * helper method to run scripts, not
 * useful in an app because it doesn't pass up stream before its piped
 * out
 */
Container.prototype.runTasks = function() {
  return this.buildUserTasks().each(function(task) {
    return task.run().then(function(result) {
      // result: {stream, exec (Promise), task}
      result.stream.pipe(process.stdout);
      return result.exec.then(function(exec) {
        console.log('Exit code:', exec.ExitCode);
        return result;
      });
    });
  });
};

Container.prototype.runBuild = Promise.promisify(function(done) {
  var self = this;
  self.create(function(error, containerData) {
    if (error) return done(error);

    return self.runTasks().then(function(evaluated_tasks) {
      return containerData;
    }).nodeify(done);
  });
});

/**
 * Creates and starts this Docker container..
 *
 * The done callback will be called with errors (if one occured).
 */
Container.prototype.create = Promise.promisify(function(done) {
  var self = this;
  var docker = this.docker;

  var commandInfo = self.buildCommandInfo(self.imageConfig);

  var createOptions = {
    name: self.containerName,
    Image: self.image,
    ExposedPorts: commandInfo.exposedPorts,
    Cmd: commandInfo.command,
    Env: [
      `COMMIT_REF=${this.build.ref}`,
      `BUILD_ID=${this.build.id}`,
      `SRC_DIR=${SRC_DIR}`,
      `ASSET_DIR=${ASSET_DIR}`,
      `PWD=${SRC_DIR}`,
    ],
  };
  var startOptions = {
    PortBindings:  commandInfo.portBindings,
    Binds: self.binds,
  };
  self.log.info('creating container');
  docker.createContainer(createOptions, function(error, container) {
    if (error) return done(error);
    self.id = container.id;
    self.container = container;
    if (error) return done(error);
    self.log.info('container created', {containerId: container.id});
    self.log.info('starting container', {containerId: container.id});
    if (self.attachLogs) {
      container.attach({stream: true, stdout: true, stderr: true}, function(error, stream) {
        // TODO: We should consider collecting log output from the node and
        // sending it to loom.
        container.modem.demuxStream(stream, self.createLogWriteStream(), self.createLogWriteStream());
      });
    }
    container.start(startOptions, function(error, data) {
      if (error) return done(error);
      container.inspect(function(error, data) {
        self.containerInfo = data;
        done(error, data);
      });
    });
  });
});

/**
 * Tries to create a container or finds one by the ID instead
 */
Container.prototype.findOrCreate = function() {

};

/**
 * Returns the current status of the container
 */
Container.prototype.getState = Promise.promisify(function(done) {
  return this.inspect()
    .then(function(info) { done(null, info.State); return info.State; })
    .catch(done);
});

/**
 * Returns result of .inspect on container
 */
Container.prototype.inspect = Promise.promisify(function(done) {
  this.container.inspect(function(err, info) {
    return done(err, info);
  });
});

/**
 * Stop the container
 */
Container.prototype.stop = Promise.promisify(function(done) {
  this.container.stop(done);
});

/**
 * restart (stop/start) container
 */
Container.prototype.restart = Promise.promisify(function(done) {
  this.container.restart(done);
});

/**
 * start containere
 */
Container.prototype.start = Promise.promisify(function(done) {
  this.container.start(done);
});

/**
 * Get the particular exposed port from container info.
 */
Container.prototype.getExposedPortFromContainerInfo = function(data, port) {
  try {
    return data.NetworkSettings.Ports[port + '/tcp'][0].HostPort;
  } catch (e) {
    throw new Error('Could not find tcp port ' + port + ' on container ' + this.id);
  }
};

/**
 * Build the command and port exposing logic for starting a penelope powered container.
 */
Container.prototype.buildCommandInfo = function(image) {
  var command = ['penelope'];
  var name = null;
  // TODO: Accept argument for image to use.
  var exposedPorts = {};
  var portBindings = {};
  for (name in image.services) {
    var service = image.services[name];
    command.push('-n');
    command.push(name);
    command.push('-c');
    command.push(service.command);
    if (service.port) {
      var protocol = service.protocol || 'tcp';
      var portString = service.port + '/' + protocol;
      exposedPorts[portString] = {};
      portBindings[portString] = [{HostPort: null}];
    }
  }
  return {
    command: command,
    exposedPorts: exposedPorts,
    portBindings: portBindings
  };
};

Container.prototype.provisionerPlugins = TaskRunnerPlugins;

/**
 * Get a log handler stream appropriate to piping output to.
 *
 * @param {object} options Options to pass to for the creation of the log stream.
 */
Container.prototype.createLogWriteStream = function(options) {
  var stream = through2();
  stream.pipe(process.stdout);
  return stream;
};

module.exports = Container;<|MERGE_RESOLUTION|>--- conflicted
+++ resolved
@@ -63,12 +63,8 @@
   var downloaders = {
     'github': 'GithubDownloader',
     'stash': 'StashDownloader',
-<<<<<<< HEAD
-    'bitbucket': "BitbucketDownloader",
-  }
-=======
-  };
->>>>>>> 0e77ab45
+    'bitbucket': 'BitbucketDownloader',
+  };
 
   var provider_type = project.provider.type;
   var plugin = downloaders[provider_type];
