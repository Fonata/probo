--- conflicted
+++ resolved
@@ -1,22 +1,13 @@
-<<<<<<< HEAD
-var Docker = require('dockerode')
-   , EventEmitter = require('events').EventEmitter
-   , util = require('util')
-   , through2 = require('through2')
-   , child_process = require('child_process')
-   , bunyan = require('bunyan')
-   , Promise = require('bluebird')
-   , TaskRunnerPlugins = require('./plugins/TaskRunner')
-   ;
-
-=======
 'use strict';
 var Docker = require('dockerode');
 var through2 = require('through2');
 var bunyan = require('bunyan');
 var Promise = require('bluebird');
+var util = require('util');
+var EventEmitter = require('events').EventEmitter;
+var child_process = require('child_process');
+
 var TaskRunnerPlugins = require('./plugins/TaskRunner');
->>>>>>> 48a5c042
 var AssetDownloader = require('./plugins/TaskRunner/AssetDownloader');
 
 const ASSET_DIR = '/assets';
@@ -24,13 +15,9 @@
 
 /**
  * Constructor for the container model.
-<<<<<<< HEAD
  * @class
-=======
  *
  * @param {object} options - An options hash.
- * @returns {object} options.
->>>>>>> 48a5c042
  */
 var Container = function(options) {
   this.create = this.create.bind(this);
