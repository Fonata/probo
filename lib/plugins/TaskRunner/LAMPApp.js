'use strict';

var Script = require('./Script');
var constants = require('./constants');


class LAMPApp extends Script {


  /**
   * Options (used by this task):
   *   @param {object} container - An instantiated and configured Container object.
   *   @param {object} options - A hash of configuration options specific to this task.
   *   @param {string} [options.database] - The file name of the database to import if specified. Note that this database *must be added to the assets array separately*.
   *   @param {string} [options.databaseName] - The name of the database to use.
   *   @param {string} [options.databaseUser] - The username of the database to use.
   *   @param {boolean} [options.databaseGzipped] - Whether the database was sent gzipped and whether it should therefore be gunzipped before importing.
   *   @param {boolean} [options.databaseBzipped] - Whether the database was sent bzipped and whether it should therefore be bunzipped before importing.
   *   @param {string} [options.subDirectory] - The directory of the actual web root (defaults to 'docroot').
   *   @param {hash} [options.cliDefines] - A hash of defines, such as {define1: 'define1Value', define2: 'define2Value',}
   *   @param {hash} [options.mysqlCnfOptions] - A hash of options, such as {option1: 'option1Value', option2: 'option2Value',}
   *   @param {hash} [options.phpIniOptions] - A hash of options, such as {option1: 'option1Value', option2: 'option2Value',}
   *   @param {hash} [options.phpConstants] - A hash of constants, such as {const1: 'const1Value', const2: 'const2Value',}.
   *      This will overwrite any other auto_prepend_file directives in your php.ini.
   *   @param {array} [options.installPackages] - An array of additional packages to install.
   *   @param {array} [options.phpMods] - An array of php5 modules to enable (should be installed via installPackages if needed)
   *   @param {array} [options.apacheMods] - An array of apache modules to enable (should be installed via installPackages if needed)
   *   @param {boolean} [options.restartApache] - Whether to restart Apache. If phpIniOptions, phpConstants, phpMods, or apacheMods
   *      are set, Apache will be restarted automatically, so you probably won't need to use this.
<<<<<<< HEAD
   *   @param {hash} [options.varnish] - A has of options to indicate whether to use varnish http cache or not.
   *      Options are {'enabled' (boolean, defaults to false) and 'pathToVcl' (string)}.
=======
   *   @param {boolean} [options.restartMysql] - Whether to restart MySQL. If mysqlCnfOptions is set, MySQL will be restarted automatically, 
   *      so you probably won't need to use this.
>>>>>>> 63854630
   */
  constructor(container, options) {

    super(container, options);

    this.databaseUser = options.databaseUser || 'lampdb';
    this.databaseName = options.databaseName || 'lampdb';
    this.options.cliDefines = options.cliDefines || {};
    this.options.mysqlCnfOptions = options.mysqlCnfOptions || {};
    this.options.phpIniOptions = options.phpIniOptions || {};
    this.options.phpConstants = options.phpConstants || {};
    this.options.installPackages = options.installPackages || {};
    this.options.phpMods = options.phpMods || {};
    this.options.apacheMods = options.apacheMods || {};
    this.options.restartApache = options.restartApache || false;
<<<<<<< HEAD
    this.options.varnish = options.varnish || {};
=======
    this.options.restartMysql = options.restartMysql || false;
>>>>>>> 63854630

    // TODO: Add some kind of validation.

    // Filter out secret strings
    options.secrets = [
    ];

    // Allow for subdirectory to be explicitly set to "" without being overwritten for being falsy.
    this.subDirectory = options.subDirectory || 'docroot';
    this.script = [];
    this.populateScriptArray();
    this.setScript(this.script);
  }

  description() {
    return `${this.plugin} 'Provisioning LAMP Application!'`;
  }

  /**
   *
   */
  populateScriptArray() {
    this.addScriptSetup();
    this.addScriptSymlinks();
    this.addScriptCreateDatbase();
    if (this.options.database) {
      this.addScriptImportDatabase();
    }
    this.addScriptApachePhp();
    this.addScriptMysql();
  }

  addScriptHeader() {
    this.script = this.script.concat([
      'READY=0; while ! `nc -z 127.0.0.1 3306` && [ $READY -lt 60 ]; do echo "Waiting for MySQL..."; READY=$((READY + 1)); sleep 1; done; if `nc -z 127.0.0.1 3306`; then echo "MySQL is ready."; else echo "MySQL failed to start!"; exit 1; fi;',

      // Parse the php info to find where apache settings are stored. This is
      // different on different operating systems, but this should work on all
      // of them because it reads the loaded config.
      `PHPINI_PATH="\$(php -i \| grep php.ini \| head -1 \| sed 's/\\\/cli//g' \| sed 's/.* //g')"`,
    ]);
  }

  addScriptSymlinks() {
    this.script = this.script.concat([
      'if [ -d "$SRC_DIR/' + this.subDirectory + '" ] ; then',
      '  echo \'Subdirectory ' + this.subDirectory + ' found within code directory, creating symlink.\'',
      '  ln -s "$SRC_DIR/' + this.subDirectory + '" /var/www/html',
      'fi',
      'if [ -a "$SRC_DIR/index.php" ] ; then',
      '  echo \'Index.php found within the root of the codebase, creating symlink.\'',
      '  ln -s $SRC_DIR  /var/www/html',
      'fi',
    ]);
  }

  addScriptCreateDatbase() {
    this.script = this.script.concat([
      'echo \'Creating MySQL Database, user and granting access.\'',
      'mysql -e \'create database ' + this.databaseName + '\'',
      'mysql -e \'grant all on ' + this.databaseName + '.* to "root"@"localhost"\'',
      'mysql -e \'flush privileges\'',
    ]);
  }

  addScriptImportDatabase() {
    if (this.options.database) {
      var databaseImportBase = '';
      if (this.options.databaseGzipped) {
        databaseImportBase = 'gunzip -c';
      }
      else if (this.options.databaseBzipped) {
        databaseImportBase = 'bunzip2 -c';
      }
      else {
        databaseImportBase = 'cat';
      }
      this.script.push(`${databaseImportBase} $ASSET_DIR/${this.options.database} | $(mysql -u ${constants.DATABASE_USER} --password=${constants.DATABASE_PASSWORD} ${this.databaseName});`);
      this.script.push(`rm $ASSET_DIR/${this.options.database};`);
    }
  }

  addScriptCliDefines() {
    var defines = this.options.cliDefines;
    if (!this.isEmptyObject(defines)) {
      for (var key in defines) {
        if (defines.hasOwnProperty(key)) {
          var val = this.sanitizeValue(defines[key]);
          this.script = this.script.concat(`export ${key}=${val}`);
        }
      }
    }
  }

  // a meta-script that installs all apache/php related scripts.
  addScriptApachePhp() {
    this.addScriptPhpConstants();
    this.addScriptPhpIniOptions();
    this.addScriptApacheMods();
    this.addScriptPhpMods();
    this.addScriptRestartApache();
    this.addVarnishSetup();
  }

  // a meta-script that installs all mysql related scripts.
  addScriptMysql() {
    this.addScriptMysqlCnfOptions();
    this.addScriptRestartMysql();
  }


  // a meta-script that runs all setup commands.
  addScriptSetup() {
    this.addScriptHeader();
    this.addScriptCliDefines();
    this.addScriptInstallPackages();
  }

  addScriptMysqlCnfOptions() {
    var options = this.options.mysqlCnfOptions;
    this.script = this.script.concat(`echo "!include /etc/mysql/probo-settings.cnf" >> /etc/mysql/my.cnf`);
    this.script = this.script.concat(`echo "[mysqld]" >> /etc/mysql/probo-settings.cnf`);
    if (!this.isEmptyObject(options)) {
      for (var key in options) {
        if (options.hasOwnProperty(key)) {
          var val = this.sanitizeValue(options[key]);
          this.script = this.script.concat(`echo "${key}=${val}" >> /etc/mysql/probo-settings.cnf`);
        }
      }
      this.options.restartMysql = true;
    }
  }

  addScriptPhpConstants() {
    var consts = this.options.phpConstants;
    var phpText = '<?php ';
    if (!this.isEmptyObject(consts)) {
      for (var key in consts) {
        if (consts.hasOwnProperty(key)) {
          var val = this.sanitizeValue(consts[key]);
          phpText = phpText + `define ('${key}', ${val}); `;
        }
      }
      this.script = this.script.concat(`echo "${phpText}" > $SRC_DIR/.proboPhpConstants.php`);
      this.options.phpIniOptions.auto_prepend_file = '$SRC_DIR/.proboPhpConstants.php';
      this.options.restartApache = true;
    }
  }

  addScriptPhpIniOptions() {
    var options = this.options.phpIniOptions;
    if (!this.isEmptyObject(options)) {
      for (var key in options) {
        if (options.hasOwnProperty(key)) {
          var val = this.sanitizeValue(options[key]);
          this.script = this.script.concat(`echo "${key}=${val}" >> \$PHPINI_PATH/apache2/conf.d/99-probo-settings.ini`);
        }
      }
      this.options.restartApache = true;
    }
  }

  addScriptInstallPackages() {
    var packages = this.options.installPackages;
    if (!this.isEmptyObject(packages)) {
      var packageList = packages.join(' ');
      this.script = this.script.concat('apt-get update');
      this.script = this.script.concat('apt-get install -y ' + packageList);
      this.options.restartApache = true;
    }
  }

  addScriptPhpMods() {
    var mods = this.options.phpMods;
    if (!this.isEmptyObject(mods)) {
      this.script = this.script.concat(mods.map(function(mod) {
        var enmod = 'php5enmod ' + mod;
        return enmod;
      }));
      this.options.restartApache = true;
    }
  }

  addScriptApacheMods() {
    var mods = this.options.apacheMods;
    if (!this.isEmptyObject(mods)) {
      this.script = this.script.concat(mods.map(function(mod) {
        var enmod = 'a2enmod ' + mod;
        return enmod;
      }));
      this.options.restartApache = true;
    }
  }

  addVarnishSetup() {
    var options = this.options.varnish;
    if (!this.isEmptyObject(options)) {
      if (options.hasOwnProperty('enable') && this.sanitizeValue(options.enable) == true) {
        if (options.hasOwnProperty('pathToVcl')) {
          let path = this.sanitizeValue(options.pathToVcl);
          this.script.push('cp ' + path + ' /etc/varnish/default.vcl');
        }
        this.script.push('a2enconf listen_8080');
        this.script.push('a2dissite 000-default.conf');
        this.script.push('a2ensite 000-default-varnish.conf');
        this.script.push('service varnish restart');
        this.options.restartApache = true;
      }
    }
  }

  addScriptRestartApache() {
    if (this.options.restartApache) {
      this.script = this.script.concat('apache2ctl graceful');
    }
  }

  addScriptRestartMysql() {
    if (this.options.restartMysql) {
      this.script = this.script.concat('service mysql restart');
    }
  }

  isEmptyObject(o) {
    return !Object.keys(o).length;
  }


  sanitizeValue(val) {
    if (typeof val === 'string') {
      val = val.replace(/'/g, '\\\'');
      val = val.replace(/"/g, '\\\"');
      val = '\'' + val + '\'';
    }
    return val;
  }
}

module.exports = LAMPApp;<|MERGE_RESOLUTION|>--- conflicted
+++ resolved
@@ -27,13 +27,10 @@
    *   @param {array} [options.apacheMods] - An array of apache modules to enable (should be installed via installPackages if needed)
    *   @param {boolean} [options.restartApache] - Whether to restart Apache. If phpIniOptions, phpConstants, phpMods, or apacheMods
    *      are set, Apache will be restarted automatically, so you probably won't need to use this.
-<<<<<<< HEAD
    *   @param {hash} [options.varnish] - A has of options to indicate whether to use varnish http cache or not.
    *      Options are {'enabled' (boolean, defaults to false) and 'pathToVcl' (string)}.
-=======
    *   @param {boolean} [options.restartMysql] - Whether to restart MySQL. If mysqlCnfOptions is set, MySQL will be restarted automatically, 
    *      so you probably won't need to use this.
->>>>>>> 63854630
    */
   constructor(container, options) {
 
@@ -49,11 +46,8 @@
     this.options.phpMods = options.phpMods || {};
     this.options.apacheMods = options.apacheMods || {};
     this.options.restartApache = options.restartApache || false;
-<<<<<<< HEAD
     this.options.varnish = options.varnish || {};
-=======
     this.options.restartMysql = options.restartMysql || false;
->>>>>>> 63854630
 
     // TODO: Add some kind of validation.
 
