'use strict';

var http = require('http')
   , url = require('url')
   , Docker = require('dockerode')
   , Promise = require('bluebird')
<<<<<<< HEAD
   , through2 = require('through2')
   , co = require('../lib/safeco')
   , FlakeId = require('flake-idgen')
   , restify = require('restify')
   , async = require('async')
=======
   , co = require('../lib/safeco')
   , FlakeId = require('flake-idgen')
   , restify = require('restify')
>>>>>>> 6dcde594
   , level = require('level')
   , JSONStream = require('JSONStream')
   , format = require('biguint-format')
   , ms = require('ms')
   , wait = require('co-wait')
   , waitForPort = require('./waitForPort')
   , Container = require('./Container')
   , logger = require('./logger')
   , runTasks = require('./container_manager/task_runner')
   , loom = require('./loom')
   ;

Promise.longStackTraces();

<<<<<<< HEAD
const SETUP_CONTEXT = 'env';

var log_container_events = function(container) {
  container.on('stateChange', function(event, err, data) {
    container.log.debug({event, err, data}, `Container ${container.containerId}: '${event}', err:${err ? err.json.trim() : false}`);
  });
};
=======
const SETUP_CONTEXT = "env";
>>>>>>> 6dcde594

/**
 * The container manager object that contains all routes.
 */
var Server = function() {
  this.configure = this.configure.bind(this);
  this.run = this.run.bind(this);
  this.flakeIdGen = new FlakeId();
  for (let verb in this.routes) {
    for (let route in this.routes[verb]) {
      this.routes[verb][route] = this.routes[verb][route].bind(this);
    }
  }

  this.containerIdleTimeouts = {};
};

/**
 * Starts the server.
 */
Server.prototype.run = function(probo, done) {
  var self = this;
  this.server.listen(probo.config.port, function(error) {
    self.log.info('server started and listening on ' + self.server.url);
    done(error);
  });
};


/**
 * Configures the server.
 */
Server.prototype.configure = function(config, done) {
  var self = this;
  this.config = config;
  // TODO: We should probably be injecting this logger.
  this.log = logger.getLogger('container-manager');

  var API = require('./api');

  this.api = API.getAPI({
    url: this.config.api.url,
    token: this.config.api.token,
    buildUrl: this.config.buildUrl,
    log: this.log
  });

  var server = restify.createServer({
    name: config.name,
    version: require('../package').version,
    log: this.log.child({component: 'http'}),
  });
  server.use(restify.acceptParser(server.acceptable));
  server.use(restify.bodyParser({mapParams: false}));
  server.use(restify.queryParser({mapParams: false}));

  // Extend logger using the plugin.
  server.use(restify.requestLogger({
    serializers: restify.bunyan.serializers
  }));

  server.use(function(req, res, next) {
    req.log.info({req: req}, 'REQUEST');
    next();
  });

  server.on('after', restify.auditLogger({
    log: server.log
  }));

  server.on('uncaughtException', function(req, res, route, err) {
    console.log('uncaughtException', err.stack);
    req.log.error({err: err}, 'uncaughtException');
    //err._customContent = 'something is wrong!';
  });

  for (var verb in this.routes) {
    for (var route in this.routes[verb]) {
      server[verb](config.prefix + '/' + route, this.routes[verb][route]);
    }
  }

  this.server = server;
  // Allow the db to be handed in with the config.
  this.db = config.levelupDB || level(config.dataDir, {valueEncoding: 'json'});

  this.loom = loom({url: config.loom.url}, this.log);

  // update safeco's error handler with bunyan logging one
  co = co(function(err, opts) {
    (opts.req || self).log.error({err: err}, 'Uncaught co Exception');

    if (opts.res) {
      try {
        opts.res.send(err);
      } catch (e) {
        // headers already sent, reponse started
        // write error to the response and end it
        var req_id_str = opts.req ? `(req id ${opts.req.id()})` : '';
        opts.res.end(`\n\nERROR: ${err.message}, terminating response ${req_id_str}`);
      }
    }

    // let middleware continue
    if (opts.next) {
      opts.next();
    }
  });

  done();
};

/**
 * Define empty route structures so that it is easy to layer them on below.
 */
Server.prototype.routes = {
  get: {},
  post: {},
  put: {},
  del: {},
};

/**
 * Create a new build in a new envrionment.
 */
Server.prototype.routes.post['startbuild'] = function(req, res, next) {
  var body = req.body,
    build = body.build,
    project = body.project;

  req.log.debug(body, 'Starting Build');

  req.buildId = build.id;
  build.project = project;
  var self = this;

  co(function* () {
    try {
      var result = yield self.runBuild(build, req.log);
      res.json(result);
    } catch (error) {
      var status = error.status || 500;
      res.json(status, {error: error.message});
      req.log.error({err: error});
    }
    return next();
  }, {req, res, next});
};


/**
 * Runs the build steps.
 *
 * TODO: This should be broken up and moved out of the controller - this belongs
 * in the container and it seems way more complicated than it needs to be...
 */
Server.prototype.runBuild = function* (build, log) {
  var self = this;

  log = log.child({bid: build.id}, true);

  build.active = true;
  var project = build.project;

  try {
    yield self.storeBuildDataAsync(build);
  } catch (error) {
    log.error({err: error}, 'Failed to write build to the BD');
    error.status = 400;
    throw error;
  }

  var image = build.config.image || this.config.defaultImage;
  var containerName = `${self.config.containerNamePrefix}--${project.slug.replace('/', '.')}--${project.id}--${build.id}`;

  var container_config = {
    // Configuration specific to this build.
    docker: self.config.docker,
    build: build,
    jobConfig: build.config,
    containerName: containerName,
    containerId: containerName,
    image: image,
    imageConfig: self.config.images[image],

    // Global configuration for what binds to expose to all containers.
    binds: self.config.binds,
    // attachLogs: true, // set to true to attach 'docker -f logs' to stdout of this process

    // TODO: Can we have a more generic way of passing plugin config through
    // without explicit knowledge of plugin configuration here?
    assetsUrl: this.config.assets.url,

    // auth credentials service (i.e., for stash)
    authUrl: this.config.auth.url,

    // Attach our our logger to the request options.
    log: log,
  };

  log.debug({build, container_config}, `Starting container build: ${containerName}`);
  log.info(`Starting container build: ${containerName}`);

  // attach logger
  container_config.log = log;

  var container = new Container(container_config);

  // gather all the tasks
  var setup_tasks = yield container.buildSetupTasks();
  var user_tasks = yield container.buildUserTasks();

  var updateStatus = function* (context, status) {
    try {
      // prefix context with ProboCI namespace
      var instance = self.config.instanceName || 'ProboCI';
      context = `${instance}/${context}`;

      yield self.api.setBuildStatusAsync(build, context, status);
      log.info({status}, 'status updated');
    } catch (e) {
      log.error({err: e}, 'Failed to update build status');
    }
  };

  // handle status updates for setup task
  for (let task of setup_tasks) {
    task.on('update', function(context, status) {
      // ignore context, it'll always be SETUP_CONTEXT
      // and for self-updates, action will always be 'running'
      // and state is 'pending' beause "env" status isn't complete
      // until we're ready to run user steps
      status.action = 'running';
      status.state = 'pending';
      co(updateStatus(SETUP_CONTEXT, status));
    });
  }

  // handle status updates for each task
  for (let task of user_tasks) {
    task.on('update', function(context, status) {
      co(updateStatus(context, status));
    });
  }



  // continue processing the build in the background and firing off events
  setImmediate(function() {
    co(function* () {
      // RUN INITIALIZATION STEPS
      try {
        yield* updateStatus(SETUP_CONTEXT, {state: 'pending', action: 'running', description: `The hamsters are working hard on your setup`});

        let container_status = yield container.create(); // returns output of container.inspect
        log.info({status: container_status}, 'Container ready');

        yield* updateStatus(SETUP_CONTEXT, {state: 'pending', action: 'running', description: 'Environment built'});
      } catch (e) {
        switch (e.statusCode) {

          case 409: // container conflict, reuse existing container
            log.warn(`Container ${containerName} is already exists, reusing it if not started`);

            var state = yield container.getState();
            if (state.Running) {
            // oh oh, there might be a problem
<<<<<<< HEAD
              log.error(`Container ${containerName} is already running, bailing`);
              yield* updateStatus(SETUP_CONTEXT, {state: 'error', action: 'finished', description: 'Build already in progress'});
              let err = new Error(`Build ${build.id} is already in progress`);
              err.status = 400;
              throw err;
            }
=======
            log.error(`Container ${containerName} is already running, bailing`);
            yield* updateStatus(SETUP_CONTEXT, {state: 'error', action: 'finished', description: 'Build already in progress'});
            let err = new Error(`Build ${build.id} is already in progress`);
            err.status = 400;
            throw err;
          }
>>>>>>> 6dcde594

            yield container.start();

            yield* updateStatus(SETUP_CONTEXT, {state: 'pending', action: 'running', description: 'Reusing existing environment'});
            break;

          default:
            log.error({err: e}, 'Unknown container error');
            yield* updateStatus(SETUP_CONTEXT, {state: 'error', action: 'finished', description: e.message});
            throw e;
        }
      }

      var setup_successful = true;

      // container has been created, run initialization tasks
      try {
        log.info('Running setup tasks');
        yield* runTasks(setup_tasks, {log: log, container: container, loom: self.loom, setup: true});
        yield* updateStatus(SETUP_CONTEXT, {state: 'success', action: 'finished', description: 'Environment ready'});
      } catch (e) {
        log.error({err: e}, 'Setup tasks failed: ' + e.message);
        yield* updateStatus(SETUP_CONTEXT, {state: 'error', action: 'finished', description: 'Environment build failed: ' + e.message});

        // bail on running the rest of the tasks
        setup_successful = false;
      }

      // RUN ALL USER TASKS
      if (setup_successful) {
        log.info('Running user tasks');
        yield* runTasks(user_tasks, {log: log, container: container, loom: self.loom});
      }

      try {
        build.active = false;

        // save the container information for the build
        build.container = {
          id: container.container.id,
          name: containerName
        };
<<<<<<< HEAD

        yield self.updateBuildContainerStatus(build);
=======
>>>>>>> 6dcde594

        yield self.storeBuildDataAsync(build);
      } catch (error) {
        log.error({err: error}, 'Failed to write build to the BD');
      }
    });
  }, 0);

  // return a response to the requestor
  return {
    status: 'build started',
    container: {
      id: container.container.id || null,
      name: containerName
    },
    build: {
      id: build.id
    },
    steps: user_tasks.length
  };
};

/**
 * List active probo containers on the server
 */
Server.prototype.routes.get['containers'] = function(req, res, next) {
  var docker = new Docker(this.config.docker);
  var self = this;

<<<<<<< HEAD
  docker.listContainers({all: true, size: false}, function(err, containers) {
    if (err) return next(err);

    function proboFilter(containerInfo) {
=======
  docker.listContainers(function(err, containers) {
    if (err) return next(err);

    function filter(containerInfo) {
>>>>>>> 6dcde594
      // .Names is an array, and first name in array is the main name
      // container names in docker start with a /, so look for our prefix
      // starting with second character (index 1)
      return containerInfo.Names[0].indexOf(self.config.containerNamePrefix) === 1;
    }

    function toInstances(containerInfo) {
      // return our Container instances
      return new Container({
        docker: self.config.docker,
        containerId: containerInfo.Id,
<<<<<<< HEAD
        log: self.log,
      });
    }

    containers = containers.filter(proboFilter).map(toInstances);
=======
      });
    }

    containers = containers.filter(filter).map(toInstances);
>>>>>>> 6dcde594

    co(function*() {
      var inspects = containers.map(function(c) { return c.inspect(); });
      var infos = yield inspects; // inspect all containers in parallel
      infos = infos.map(function(info) {
        return {
          id: info.Id,
          name: info.Name.substr(1), // get rid of initial '/' character
          state: info.State,
          ports: info.NetworkSettings.Ports
        };
      });
<<<<<<< HEAD

      function stateReducer(running) {
        return function(count, info) {
          var state = info.state;
          if (running)
            return state.Running ? count + 1 : count;
          else
            return state.Running ? count : count + 1;
        };
      }
=======
>>>>>>> 6dcde594

      res.json({
        capacity: self.config.containerCapacity || -1,
        running: infos.reduce(stateReducer(true), 0),
        stopped: infos.reduce(stateReducer(false), 0),
        containers: infos
      });
      next();
    }, {req, res, next});
<<<<<<< HEAD
  });
};

/**
 * Delete the docker container from the server. THIS OPERATION CANNOT BE REVERSED!
 * By default, will not remove running containers.
 * Call with ?force=true delete running containers too.
 */
Server.prototype.routes.del['containers/:id'] = function(req, res, next) {
  var self = this;

  // delete/remove the container and update the build entry in the DB
  var container = new Container({
    docker: this.config.docker,
    containerId: req.params.id,
    log: this.log,
  });

  log_container_events(container);

  function handle_error(err, msg) {
    msg = msg ? msg + ': ' : '';
    var message = msg + (err.json || err.message);
    var code = err.statusCode || 500;
    res.send(code, {error: message.trim(), code: code});
    next();
  }

  container.inspect(function(err, info) {
    if (err) {
      return handle_error(err);
    }

    // name is: probo--[repo slug]--[project id]--[buildid]
    var buildId = info.Name.split('--')[3];

    if (!buildId) {
      var err = new Error(`BuildId not found for container name ${info.Name}`);
      err.statusCode = 400;
      return handle_error(err);
    }

    container.remove({force: req.query.force, v: req.query.v}, function(err, data) {
      if (err) return handle_error(err);

      // update the build object
      self.getBuildData(buildId, function(err, build) {
        if (err) {
          self.log.error({err}, `Could not find build for buildId ${buildId}`);
          return handle_error(err, `Could not find build for buildId ${buildId}`);
        }


        self.log.info({build}, 'Got build object to update');


        self.updateBuildContainerStatus(build, function(err, build) {
          if (err) {
            self.log.error({err, container: build.container}, `Could not update container status for build ${buildId}, continuing`);
          }

          self.log.info({container: build.container}, 'Update build container info');

          self.storeBuildData(build, function(err) {
            res.json({status: 'removed', id: info.Id});
            return next();
          });
        });
      });
    });
=======
>>>>>>> 6dcde594
  });
};


/**
 * Get information about an active container for a build.
 * Start container if it's not running
 * POST /container/proxy?build=:buildId
 */
Server.prototype.routes.post['container/proxy'] = function(req, res, next) {
  var self = this;

  var buildId = req.query.build;
  if (!buildId) {
    return next(new restify.InvalidContentError('build query param required'));
  }

  co(function* () {
    // find build object for our build id
    var build;
    try {
      build = yield self.getFromDBAsync('builds', buildId);
    } catch (err) {
      if (err.notFound) {
        return next(new restify.ResourceNotFoundError('Build not found for build id: ' + buildId));
      }
    }

    // lookup container object for the build
    if (!build.container) {
      return next(new restify.ResourceNotFoundError('Build does not have an associated container (yet?)'));
    }

    var container = new Container({
      docker: self.config.docker,
      containerId: build.container.id,
<<<<<<< HEAD
      log: self.log,
=======
>>>>>>> 6dcde594
    });

    try {
      var state = yield container.getState();
      var setIdleTimeout = false;
      if (!state.Running) {
        yield container.start();
        setIdleTimeout = true;
      } else {
        // 𝅘𝅥𝅮𝅘𝅥𝅮𝅘𝅥𝅮
        // We didn't start the fire
        // It was always burning
        // Since the world's been turning
        // 𝅘𝅥𝅮𝅘𝅥𝅮𝅘𝅥𝅮
      }

      self.resetContainerIdleTimeout(container, setIdleTimeout, req.log);

      // find port 80 mapping for this container
      var targetPort = 80;
      var inspectInfo = yield container.inspect();
      var exposedHostPort = container.getExposedPortFromContainerInfo(inspectInfo, targetPort);


      // wait for the port to be up before responding if it's not up yet
      var up = true;
      try {
        var start = new Date().getTime();
        var port_opts = {numRetries: 10, retryInterval: 500, debug: req.log.debug.bind(req.log)};
        yield waitForPort('localhost', exposedHostPort, port_opts);
        req.log.debug(`Container port ${targetPort}/${exposedHostPort} up`);

        // wait for containerStartupPause if specified when container starts
        // temp until we have a better solution
        // defaults to 0 (no wait), looks at probo config startupPause, CM config proxyStartupPause
        // in that order
        if (setIdleTimeout) {
          let startupPause = +ms(build.config.startupPause || self.config.proxyStartupPause || '0');
          if (startupPause) {
            req.log.debug(`Container starting, pausing for ${ms(startupPause)}`);
          }
          yield wait(startupPause);
        }

      } catch (e) {
        up = false;
        var duration = (new Date().getTime()) - start;
        req.log.warn(`Service connection timed out (${e}) on container port ${targetPort}/${exposedHostPort} after ${duration}ms. Continuing with proxy response anyway.`);
      }


      // respond with port, host, and build job config
      var url_parts = url.parse('http://' + req.header('host'));
      req.log.debug({url_parts}, 'parsed HOST header');
      delete url_parts.host;  // if host is set, port isn't used in .format()
      url_parts.port = exposedHostPort;

      res.json({
        proxy: {
          host: url_parts.hostname,
          port: url_parts.port,
          url: url.format(url_parts)
        },
        buildConfig: build.config,
        status: {
          up: up,
          info: up ? 'ok' : `Timed out after ${duration}ms`,
          ts: new Date()
        }
      });
      return next();
    } catch (e) {
      // problems interacting with the container
      req.log.error({err: e}, 'Problem starting or starting container');
      return next(new restify.ResourceNotFoundError('Could not get container, error: ' + e.message));
    }
  }, {req, res, next});
};

/**
 * List builds on this server that have a matching existing container (by default).
 * Use ?all=true query param to get all build records.
 * NOTE: does NOT do a live check for an existing container. Relies on meta-data that's in the build.container object.
 */
Server.prototype.routes.get['builds'] = function(req, res) {
  var readStream = this.streamFromDB('builds');
  var jsonStream = new JSONStream.stringify();
<<<<<<< HEAD
  var buildsStream = readStream;

  if (req.query.all !== 'true') {
    // filter out builds that don't have an existing container by default
    buildsStream = buildsStream.pipe(through2.obj(function(build, enc, callback) {
      if (build.container && build.container.state) {
        callback(null, build);
      } else {
        callback();
      }
    }));
  }

  buildsStream.pipe(jsonStream).pipe(res);
};

/**
 * Update the container status for all builds. Intended as a one-time catchup/migration
 * to add metadata set by updateBuildContainerStatus()
 */
Server.prototype.routes.post['sync/builds'] = function(req, res) {
  var self = this;
  this.streamFromDB('builds').pipe(through2.obj(function(build, enc, callback) {
    if (!build.container) {
      var msg = `Skipping build ${build.id} because it does not have container info`;
      self.log.warn(msg);
      res.write(msg + '\n');
      return callback();
    }

    self.updateBuildContainerStatus(build, function(err, _build) {
      self.log.info(`Updating container state for build ${build.id}...`);

      var msg;
      if (err) {
        msg = 'Failed to update container state for build ' + build.id;
        self.log.error({err, build}, msg);
        callback(err);
      } else {
        self.storeBuildData(build, function(err) {
          msg = `Container state updated for build ${build.id}`;
          self.log.info(msg);
          callback(err);
        });
      }

      res.write(msg + '\n');
    });
  })).on('finish', res.end.bind(res));
=======
  readStream.pipe(jsonStream).pipe(res);
>>>>>>> 6dcde594
};

/**
 * List builds on this server.
 */
Server.prototype.routes.get['builds/:id'] = function(req, res) {
  this.getFromDB('builds', req.params.id, function(error, data) {
    if (error) return res.send(404, error);
    res.send(data);
  });
};

/**
 * Trigger a re-build of an existing build. No body required, just the build id
 */
Server.prototype.routes.post['builds/:id'] = function(req, res, next) {
  var self = this;
  req.buildId = req.params.id;

  this.getFromDB('builds', req.params.id, function(error, build) {
    if (error) return res.send(404, error);

    // clear a few build-related things
    delete build.container;
    delete build.active;

    co(function* () {
      try {
        var result = yield self.runBuild(build, req.log);
        res.json(result);
      } catch (error) {
        var status = error.status || 500;
        res.json(status, {error: error.message});
        req.log.error({err: error});
      }
      return next();
    }, {req, res, next});
  });
};

/**
 * Delete an individual build from the DB
 */
Server.prototype.routes.del['builds/:id'] = function(req, res) {
  this.log.info('deleting build ' + req.params.id);
  this.delFromDB('builds', req.params.id, function(error) {
    if (error) return res.send(500, error);
    res.send('success');
  });
};


Server.prototype.resetContainerIdleTimeout = function(container, set, log) {
<<<<<<< HEAD
  var idleTimeout = this.config.containerIdleTimeout || '10m';
=======
  var idleTimeout = this.config.containerIdleTimeout || "10m";
>>>>>>> 6dcde594
  var containerId = container.containerId;

  var to = this.containerIdleTimeouts[containerId];
  if (set || to) {
    // reset timeout if it's already existing, or 'set' flag is set to true (we just started container)

    clearTimeout(to);
    log.info({id: containerId}, `Resetting container idle timeout to ${ms(ms(idleTimeout))}`);

    // stop container after the timeout
    this.containerIdleTimeouts[containerId] = setTimeout(function() {
      log.info({id: containerId}, 'Stopping container');
      container.stop();
    }, ms(idleTimeout));
  }
};

/**
 * Sets .container properties on the build with the status of the container. Values are:
 * state:
 *  null - if the docker container does not exist for the build
 *  "stopped" - if the docker container exists and is stopped
 *  "running" - if the docker container exists and is running
 * disk:
 *  .imageSize - size of the container's image in bytes, if container exists, null otherwise
 *  .containerSize - size of the container's ownlayer in bytes, if container exists, null otherwise
 */
Server.prototype.updateBuildContainerStatus = Promise.promisify(function(build, done) {
  var self = this;
  var container = new Container({
    docker: this.config.docker,
    containerId: build.container.id,
    log: this.log,
  });

  function getState(cb) {
    container.getState(function(err, state) {
      if (err) {
        if (err.statusCode === 404) { // 404 if container doesn't exist
          return cb(null, null);
        }
        else {
          return cb(err);
        }
      }

      cb(null, state.Running ? 'running' : 'stopped');
    });
  }

  function getDiskUsage(cb) {
    container.getDiskUsage(function(err, usage) {
      if (err) {
        // log the error, but don't stop
        self.log.error({err}, 'Can\'t get disk usage for container ' + container.containerId + ', continuing');
      }

      cb(null, usage);
    });
  }

  async.parallel({
    disk: getDiskUsage,
    state: getState
  }, function(err, results) {
    if (err) {
      return done(err);
    }

    build.container.disk = results.disk;
    build.container.state = results.state;

    done(null, build);
  });
});



/**
 * Get a build object by buildId.
 */
Server.prototype.getBuildData = function(buildId, done) {
  return this.getFromDB('builds', buildId, done);
};

/**
 * Store build data.
 */
Server.prototype.storeBuildData = function(data, done) {
  return this.storeInDB('builds', data, done);
};


/**
 * Store data with the specified prefix key. Automatically assings id to data if it's not there
 */
Server.prototype.storeInDB = function(key, data, done) {
  if (!data.id) {
    data.id = format(this.flakeIdGen.next(), 'hex');
  }
  this.db.put(key + '!' + data.id, data, function(error) {
    done(error, data);
  });
};

/**
 * Delete data from db based on key and id
 */
Server.prototype.delFromDB = function(key, id, done) {
  this.db.del(key + '!' + id, done);
};

/**
 * Get value from DB based on key and id
 */
Server.prototype.getFromDB = function(key, id, done) {
  this.db.get(key + '!' + id, {valueEncoding: 'json'}, done);
};

/**
 * Stream data from the db with keys prefixed with 'key'. Data is streamed as JSON objects
 */
Server.prototype.streamFromDB = function(key) {
  var readStream = this.db.createValueStream({
    gte: key + '!!',
    lte: key + '!~',
    valueEncoding: 'json',
  });
  return readStream;
};

Promise.promisifyAll(Server.prototype);

module.exports = Server;<|MERGE_RESOLUTION|>--- conflicted
+++ resolved
@@ -4,17 +4,11 @@
    , url = require('url')
    , Docker = require('dockerode')
    , Promise = require('bluebird')
-<<<<<<< HEAD
    , through2 = require('through2')
    , co = require('../lib/safeco')
    , FlakeId = require('flake-idgen')
    , restify = require('restify')
    , async = require('async')
-=======
-   , co = require('../lib/safeco')
-   , FlakeId = require('flake-idgen')
-   , restify = require('restify')
->>>>>>> 6dcde594
    , level = require('level')
    , JSONStream = require('JSONStream')
    , format = require('biguint-format')
@@ -29,7 +23,6 @@
 
 Promise.longStackTraces();
 
-<<<<<<< HEAD
 const SETUP_CONTEXT = 'env';
 
 var log_container_events = function(container) {
@@ -37,9 +30,6 @@
     container.log.debug({event, err, data}, `Container ${container.containerId}: '${event}', err:${err ? err.json.trim() : false}`);
   });
 };
-=======
-const SETUP_CONTEXT = "env";
->>>>>>> 6dcde594
 
 /**
  * The container manager object that contains all routes.
@@ -306,22 +296,13 @@
 
             var state = yield container.getState();
             if (state.Running) {
-            // oh oh, there might be a problem
-<<<<<<< HEAD
+              // oh oh, there might be a problem
               log.error(`Container ${containerName} is already running, bailing`);
               yield* updateStatus(SETUP_CONTEXT, {state: 'error', action: 'finished', description: 'Build already in progress'});
               let err = new Error(`Build ${build.id} is already in progress`);
               err.status = 400;
               throw err;
             }
-=======
-            log.error(`Container ${containerName} is already running, bailing`);
-            yield* updateStatus(SETUP_CONTEXT, {state: 'error', action: 'finished', description: 'Build already in progress'});
-            let err = new Error(`Build ${build.id} is already in progress`);
-            err.status = 400;
-            throw err;
-          }
->>>>>>> 6dcde594
 
             yield container.start();
 
@@ -364,11 +345,8 @@
           id: container.container.id,
           name: containerName
         };
-<<<<<<< HEAD
 
         yield self.updateBuildContainerStatus(build);
-=======
->>>>>>> 6dcde594
 
         yield self.storeBuildDataAsync(build);
       } catch (error) {
@@ -398,17 +376,10 @@
   var docker = new Docker(this.config.docker);
   var self = this;
 
-<<<<<<< HEAD
   docker.listContainers({all: true, size: false}, function(err, containers) {
     if (err) return next(err);
 
     function proboFilter(containerInfo) {
-=======
-  docker.listContainers(function(err, containers) {
-    if (err) return next(err);
-
-    function filter(containerInfo) {
->>>>>>> 6dcde594
       // .Names is an array, and first name in array is the main name
       // container names in docker start with a /, so look for our prefix
       // starting with second character (index 1)
@@ -420,18 +391,11 @@
       return new Container({
         docker: self.config.docker,
         containerId: containerInfo.Id,
-<<<<<<< HEAD
         log: self.log,
       });
     }
 
     containers = containers.filter(proboFilter).map(toInstances);
-=======
-      });
-    }
-
-    containers = containers.filter(filter).map(toInstances);
->>>>>>> 6dcde594
 
     co(function*() {
       var inspects = containers.map(function(c) { return c.inspect(); });
@@ -444,7 +408,6 @@
           ports: info.NetworkSettings.Ports
         };
       });
-<<<<<<< HEAD
 
       function stateReducer(running) {
         return function(count, info) {
@@ -455,8 +418,6 @@
             return state.Running ? count : count + 1;
         };
       }
-=======
->>>>>>> 6dcde594
 
       res.json({
         capacity: self.config.containerCapacity || -1,
@@ -466,7 +427,6 @@
       });
       next();
     }, {req, res, next});
-<<<<<<< HEAD
   });
 };
 
@@ -537,8 +497,6 @@
         });
       });
     });
-=======
->>>>>>> 6dcde594
   });
 };
 
@@ -575,10 +533,7 @@
     var container = new Container({
       docker: self.config.docker,
       containerId: build.container.id,
-<<<<<<< HEAD
       log: self.log,
-=======
->>>>>>> 6dcde594
     });
 
     try {
@@ -666,7 +621,6 @@
 Server.prototype.routes.get['builds'] = function(req, res) {
   var readStream = this.streamFromDB('builds');
   var jsonStream = new JSONStream.stringify();
-<<<<<<< HEAD
   var buildsStream = readStream;
 
   if (req.query.all !== 'true') {
@@ -716,9 +670,6 @@
       res.write(msg + '\n');
     });
   })).on('finish', res.end.bind(res));
-=======
-  readStream.pipe(jsonStream).pipe(res);
->>>>>>> 6dcde594
 };
 
 /**
@@ -772,11 +723,7 @@
 
 
 Server.prototype.resetContainerIdleTimeout = function(container, set, log) {
-<<<<<<< HEAD
-  var idleTimeout = this.config.containerIdleTimeout || '10m';
-=======
   var idleTimeout = this.config.containerIdleTimeout || "10m";
->>>>>>> 6dcde594
   var containerId = container.containerId;
 
   var to = this.containerIdleTimeouts[containerId];
